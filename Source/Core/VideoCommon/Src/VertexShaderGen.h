--- conflicted
+++ resolved
@@ -63,13 +63,8 @@
 #define C_NORMALMATRICES        (C_TRANSFORMMATRICES + 64)
 #define C_POSTTRANSFORMMATRICES (C_NORMALMATRICES + 32)
 #define C_DEPTHPARAMS           (C_POSTTRANSFORMMATRICES + 64)
-<<<<<<< HEAD
-#define C_VENVCONST_END			(C_DEPTHPARAMS + 4)
+#define C_VENVCONST_END			(C_DEPTHPARAMS + 1)
 
-// TODO: Need packing?
-struct vertex_shader_uid_data
-=======
-#define C_VENVCONST_END         (C_DEPTHPARAMS + 1)
 const s_svar VSVar_Loc[] = {  {I_POSNORMALMATRIX, C_POSNORMALMATRIX, 6 },
 						{I_PROJECTION , C_PROJECTION, 4  },
 						{I_MATERIALS, C_MATERIALS, 4 },
@@ -80,9 +75,10 @@
 						{I_POSTTRANSFORMMATRICES, C_POSTTRANSFORMMATRICES, 64 },
 						{I_DEPTHPARAMS, C_DEPTHPARAMS, 1 },
 						};                                            
-template<bool safe>
-class _VERTEXSHADERUID
->>>>>>> b75a617d
+
+// TODO: Need packing?
+struct vertex_shader_uid_data
+
 {
 	u32 components;
 	u32 numColorChans : 2;
