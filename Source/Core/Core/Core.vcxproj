--- conflicted
+++ resolved
@@ -1,4 +1,3 @@
-<<<<<<< HEAD
 ﻿<?xml version="1.0" encoding="utf-8"?>
 <Project DefaultTargets="Build" ToolsVersion="4.0" xmlns="http://schemas.microsoft.com/developer/msbuild/2003">
   <ItemGroup Label="ProjectConfigurations">
@@ -339,7 +338,6 @@
     <ClCompile Include="Src\IPC_HLE\WII_Socket.cpp" />
     <ClCompile Include="Src\x64MemTools.cpp" />
     <ClCompile Include="Src\Movie.cpp" />
-    <ClCompile Include="Src\NetPlay.cpp" />
     <ClCompile Include="Src\NetPlayClient.cpp" />
     <ClCompile Include="Src\NetPlayServer.cpp" />
     <ClCompile Include="Src\PatchEngine.cpp" />
@@ -551,7 +549,9 @@
     <ClInclude Include="Src\IPC_HLE\WII_Socket.h" />
     <ClInclude Include="Src\MemTools.h" />
     <ClInclude Include="Src\Movie.h" />
-    <ClInclude Include="Src\NetPlay.h" />
+    <ClInclude Include="Src\NetPlayClient.h" />
+    <ClInclude Include="Src\NetPlayProto.h" />
+    <ClInclude Include="Src\NetPlayServer.h" />
     <ClInclude Include="Src\ec_wii.h" />
     <ClInclude Include="Src\PatchEngine.h" />
     <ClInclude Include="Src\DSPEmulator.h" />
@@ -611,608 +611,4 @@
   <Import Project="$(VCTargetsPath)\Microsoft.Cpp.targets" />
   <ImportGroup Label="ExtensionTargets">
   </ImportGroup>
-=======
-﻿<?xml version="1.0" encoding="utf-8"?>
-<Project DefaultTargets="Build" ToolsVersion="4.0" xmlns="http://schemas.microsoft.com/developer/msbuild/2003">
-  <ItemGroup Label="ProjectConfigurations">
-    <ProjectConfiguration Include="DebugFast|Win32">
-      <Configuration>DebugFast</Configuration>
-      <Platform>Win32</Platform>
-    </ProjectConfiguration>
-    <ProjectConfiguration Include="DebugFast|x64">
-      <Configuration>DebugFast</Configuration>
-      <Platform>x64</Platform>
-    </ProjectConfiguration>
-    <ProjectConfiguration Include="Debug|Win32">
-      <Configuration>Debug</Configuration>
-      <Platform>Win32</Platform>
-    </ProjectConfiguration>
-    <ProjectConfiguration Include="Debug|x64">
-      <Configuration>Debug</Configuration>
-      <Platform>x64</Platform>
-    </ProjectConfiguration>
-    <ProjectConfiguration Include="Release|Win32">
-      <Configuration>Release</Configuration>
-      <Platform>Win32</Platform>
-    </ProjectConfiguration>
-    <ProjectConfiguration Include="Release|x64">
-      <Configuration>Release</Configuration>
-      <Platform>x64</Platform>
-    </ProjectConfiguration>
-  </ItemGroup>
-  <PropertyGroup Label="Globals">
-    <ProjectGuid>{8C60E805-0DA5-4E25-8F84-038DB504BB0D}</ProjectGuid>
-    <RootNamespace>Core</RootNamespace>
-  </PropertyGroup>
-  <Import Project="$(VCTargetsPath)\Microsoft.Cpp.Default.props" />
-  <PropertyGroup Condition="'$(Configuration)|$(Platform)'=='Debug|Win32'" Label="Configuration">
-    <UseDebugLibraries>true</UseDebugLibraries>
-    <ConfigurationType>StaticLibrary</ConfigurationType>
-    <CharacterSet>Unicode</CharacterSet>
-  </PropertyGroup>
-  <PropertyGroup Condition="'$(Configuration)|$(Platform)'=='Debug|x64'" Label="Configuration">
-    <UseDebugLibraries>true</UseDebugLibraries>
-    <ConfigurationType>StaticLibrary</ConfigurationType>
-    <CharacterSet>Unicode</CharacterSet>
-  </PropertyGroup>
-  <PropertyGroup Condition="'$(Configuration)|$(Platform)'=='Release|Win32'" Label="Configuration">
-    <UseDebugLibraries>false</UseDebugLibraries>
-    <ConfigurationType>StaticLibrary</ConfigurationType>
-    <CharacterSet>Unicode</CharacterSet>
-  </PropertyGroup>
-  <PropertyGroup Condition="'$(Configuration)|$(Platform)'=='DebugFast|Win32'" Label="Configuration">
-    <ConfigurationType>StaticLibrary</ConfigurationType>
-    <UseDebugLibraries>false</UseDebugLibraries>
-    <CharacterSet>Unicode</CharacterSet>
-  </PropertyGroup>
-  <PropertyGroup Condition="'$(Configuration)|$(Platform)'=='Release|x64'" Label="Configuration">
-    <UseDebugLibraries>false</UseDebugLibraries>
-    <ConfigurationType>StaticLibrary</ConfigurationType>
-    <CharacterSet>Unicode</CharacterSet>
-  </PropertyGroup>
-  <PropertyGroup Condition="'$(Configuration)|$(Platform)'=='DebugFast|x64'" Label="Configuration">
-    <ConfigurationType>StaticLibrary</ConfigurationType>
-    <UseDebugLibraries>false</UseDebugLibraries>
-    <CharacterSet>Unicode</CharacterSet>
-  </PropertyGroup>
-  <Import Project="$(VCTargetsPath)\Microsoft.Cpp.props" />
-  <ImportGroup Label="ExtensionSettings">
-  </ImportGroup>
-  <ImportGroup Label="PropertySheets" Condition="'$(Configuration)|$(Platform)'=='Debug|Win32'">
-    <Import Project="$(UserRootDir)\Microsoft.Cpp.$(Platform).user.props" Condition="exists('$(UserRootDir)\Microsoft.Cpp.$(Platform).user.props')" Label="LocalAppDataPlatform" />
-    <Import Project="..\..\VSProps\Base.props" />
-    <Import Project="..\..\VSProps\PrecompiledHeader.props" />
-    <Import Project="..\..\VSProps\CodeGen_Debug.props" />
-  </ImportGroup>
-  <ImportGroup Condition="'$(Configuration)|$(Platform)'=='Debug|x64'" Label="PropertySheets">
-    <Import Project="$(UserRootDir)\Microsoft.Cpp.$(Platform).user.props" Condition="exists('$(UserRootDir)\Microsoft.Cpp.$(Platform).user.props')" Label="LocalAppDataPlatform" />
-    <Import Project="..\..\VSProps\Base.props" />
-    <Import Project="..\..\VSProps\PrecompiledHeader.props" />
-    <Import Project="..\..\VSProps\CodeGen_Debug.props" />
-  </ImportGroup>
-  <ImportGroup Label="PropertySheets" Condition="'$(Configuration)|$(Platform)'=='Release|Win32'">
-    <Import Project="$(UserRootDir)\Microsoft.Cpp.$(Platform).user.props" Condition="exists('$(UserRootDir)\Microsoft.Cpp.$(Platform).user.props')" Label="LocalAppDataPlatform" />
-    <Import Project="..\..\VSProps\Base.props" />
-    <Import Project="..\..\VSProps\CodeGen_Release.props" />
-    <Import Project="..\..\VSProps\PrecompiledHeader.props" />
-  </ImportGroup>
-  <ImportGroup Condition="'$(Configuration)|$(Platform)'=='DebugFast|Win32'" Label="PropertySheets">
-    <Import Project="$(UserRootDir)\Microsoft.Cpp.$(Platform).user.props" Condition="exists('$(UserRootDir)\Microsoft.Cpp.$(Platform).user.props')" Label="LocalAppDataPlatform" />
-    <Import Project="..\..\VSProps\Base.props" />
-    <Import Project="..\..\VSProps\CodeGen_DebugFast.props" />
-    <Import Project="..\..\VSProps\PrecompiledHeader.props" />
-  </ImportGroup>
-  <ImportGroup Condition="'$(Configuration)|$(Platform)'=='Release|x64'" Label="PropertySheets">
-    <Import Project="$(UserRootDir)\Microsoft.Cpp.$(Platform).user.props" Condition="exists('$(UserRootDir)\Microsoft.Cpp.$(Platform).user.props')" Label="LocalAppDataPlatform" />
-    <Import Project="..\..\VSProps\Base.props" />
-    <Import Project="..\..\VSProps\CodeGen_Release.props" />
-    <Import Project="..\..\VSProps\PrecompiledHeader.props" />
-  </ImportGroup>
-  <ImportGroup Condition="'$(Configuration)|$(Platform)'=='DebugFast|x64'" Label="PropertySheets">
-    <Import Project="$(UserRootDir)\Microsoft.Cpp.$(Platform).user.props" Condition="exists('$(UserRootDir)\Microsoft.Cpp.$(Platform).user.props')" Label="LocalAppDataPlatform" />
-    <Import Project="..\..\VSProps\Base.props" />
-    <Import Project="..\..\VSProps\CodeGen_DebugFast.props" />
-    <Import Project="..\..\VSProps\PrecompiledHeader.props" />
-  </ImportGroup>
-  <PropertyGroup Label="UserMacros" />
-  <PropertyGroup Condition="'$(Configuration)|$(Platform)'=='Debug|Win32'" />
-  <PropertyGroup Condition="'$(Configuration)|$(Platform)'=='Debug|x64'" />
-  <PropertyGroup Condition="'$(Configuration)|$(Platform)'=='Debug|Win32'" />
-  <PropertyGroup Condition="'$(Configuration)|$(Platform)'=='Debug|x64'" />
-  <PropertyGroup Condition="'$(Configuration)|$(Platform)'=='Release|Win32'" />
-  <PropertyGroup Condition="'$(Configuration)|$(Platform)'=='DebugFast|Win32'" />
-  <PropertyGroup Condition="'$(Configuration)|$(Platform)'=='Release|x64'" />
-  <PropertyGroup Condition="'$(Configuration)|$(Platform)'=='DebugFast|x64'" />
-  <PropertyGroup Condition="'$(Configuration)|$(Platform)'=='Release|Win32'" />
-  <PropertyGroup Condition="'$(Configuration)|$(Platform)'=='DebugFast|Win32'" />
-  <PropertyGroup Condition="'$(Configuration)|$(Platform)'=='Release|x64'" />
-  <PropertyGroup Condition="'$(Configuration)|$(Platform)'=='DebugFast|x64'" />
-  <ItemDefinitionGroup Condition="'$(Configuration)|$(Platform)'=='Debug|Win32'">
-    <ClCompile>
-      <AdditionalIncludeDirectories>.\Src;..\Common\Src;..\VideoCommon\Src;..\AudioCommon\Src;..\DiscIO\Src;..\InputCommon\Src;..\wiiuse\Src;..\..\..\Externals\Bochs_disasm;..\..\..\Externals\SFML\include;..\..\..\Externals\LZO;..\..\..\Externals\portaudio\include;..\..\..\Externals\zlib;..\..\..\Externals\miniupnpc\src;%(AdditionalIncludeDirectories)</AdditionalIncludeDirectories>
-    </ClCompile>
-    <Link>
-      <GenerateDebugInformation>true</GenerateDebugInformation>
-    </Link>
-    <Lib>
-      <AdditionalLibraryDirectories>
-      </AdditionalLibraryDirectories>
-    </Lib>
-  </ItemDefinitionGroup>
-  <ItemDefinitionGroup Condition="'$(Configuration)|$(Platform)'=='Debug|x64'">
-    <ClCompile>
-      <AdditionalIncludeDirectories>.\Src;..\Common\Src;..\VideoCommon\Src;..\AudioCommon\Src;..\DiscIO\Src;..\InputCommon\Src;..\wiiuse\Src;..\..\..\Externals\Bochs_disasm;..\..\..\Externals\SFML\include;..\..\..\Externals\LZO;..\..\..\Externals\portaudio\include;..\..\..\Externals\zlib;..\..\..\Externals\miniupnpc\src;%(AdditionalIncludeDirectories)</AdditionalIncludeDirectories>
-    </ClCompile>
-    <Link>
-      <GenerateDebugInformation>true</GenerateDebugInformation>
-    </Link>
-    <Lib>
-      <AdditionalLibraryDirectories>
-      </AdditionalLibraryDirectories>
-    </Lib>
-  </ItemDefinitionGroup>
-  <ItemDefinitionGroup Condition="'$(Configuration)|$(Platform)'=='Release|Win32'">
-    <ClCompile>
-      <AdditionalIncludeDirectories>.\Src;..\Common\Src;..\VideoCommon\Src;..\AudioCommon\Src;..\DiscIO\Src;..\InputCommon\Src;..\wiiuse\Src;..\..\..\Externals\Bochs_disasm;..\..\..\Externals\SFML\include;..\..\..\Externals\LZO;..\..\..\Externals\portaudio\include;..\..\..\Externals\zlib;..\..\..\Externals\miniupnpc\src;%(AdditionalIncludeDirectories)</AdditionalIncludeDirectories>
-    </ClCompile>
-    <Link>
-      <GenerateDebugInformation>true</GenerateDebugInformation>
-      <EnableCOMDATFolding>true</EnableCOMDATFolding>
-      <OptimizeReferences>true</OptimizeReferences>
-    </Link>
-    <Lib>
-      <AdditionalLibraryDirectories>
-      </AdditionalLibraryDirectories>
-    </Lib>
-  </ItemDefinitionGroup>
-  <ItemDefinitionGroup Condition="'$(Configuration)|$(Platform)'=='DebugFast|Win32'">
-    <ClCompile>
-      <AdditionalIncludeDirectories>.\Src;..\Common\Src;..\VideoCommon\Src;..\AudioCommon\Src;..\DiscIO\Src;..\InputCommon\Src;..\wiiuse\Src;..\..\..\Externals\Bochs_disasm;..\..\..\Externals\SFML\include;..\..\..\Externals\LZO;..\..\..\Externals\portaudio\include;..\..\..\Externals\zlib;..\..\..\Externals\miniupnpc\src;%(AdditionalIncludeDirectories)</AdditionalIncludeDirectories>
-    </ClCompile>
-    <Link>
-      <GenerateDebugInformation>true</GenerateDebugInformation>
-      <EnableCOMDATFolding>true</EnableCOMDATFolding>
-      <OptimizeReferences>true</OptimizeReferences>
-    </Link>
-    <Lib>
-      <AdditionalLibraryDirectories>
-      </AdditionalLibraryDirectories>
-    </Lib>
-  </ItemDefinitionGroup>
-  <ItemDefinitionGroup Condition="'$(Configuration)|$(Platform)'=='Release|x64'">
-    <ClCompile>
-      <AdditionalIncludeDirectories>.\Src;..\Common\Src;..\VideoCommon\Src;..\AudioCommon\Src;..\DiscIO\Src;..\InputCommon\Src;..\wiiuse\Src;..\..\..\Externals\Bochs_disasm;..\..\..\Externals\SFML\include;..\..\..\Externals\LZO;..\..\..\Externals\portaudio\include;..\..\..\Externals\zlib;..\..\..\Externals\miniupnpc\src;%(AdditionalIncludeDirectories)</AdditionalIncludeDirectories>
-    </ClCompile>
-    <Link>
-      <GenerateDebugInformation>true</GenerateDebugInformation>
-      <EnableCOMDATFolding>true</EnableCOMDATFolding>
-      <OptimizeReferences>true</OptimizeReferences>
-    </Link>
-    <Lib>
-      <AdditionalLibraryDirectories>
-      </AdditionalLibraryDirectories>
-    </Lib>
-  </ItemDefinitionGroup>
-  <ItemDefinitionGroup Condition="'$(Configuration)|$(Platform)'=='DebugFast|x64'">
-    <ClCompile>
-      <AdditionalIncludeDirectories>.\Src;..\Common\Src;..\VideoCommon\Src;..\AudioCommon\Src;..\DiscIO\Src;..\InputCommon\Src;..\wiiuse\Src;..\..\..\Externals\Bochs_disasm;..\..\..\Externals\SFML\include;..\..\..\Externals\LZO;..\..\..\Externals\portaudio\include;..\..\..\Externals\zlib;..\..\..\Externals\miniupnpc\src;%(AdditionalIncludeDirectories)</AdditionalIncludeDirectories>
-    </ClCompile>
-    <Link>
-      <GenerateDebugInformation>true</GenerateDebugInformation>
-      <EnableCOMDATFolding>true</EnableCOMDATFolding>
-      <OptimizeReferences>true</OptimizeReferences>
-    </Link>
-    <Lib>
-      <AdditionalLibraryDirectories>
-      </AdditionalLibraryDirectories>
-    </Lib>
-  </ItemDefinitionGroup>
-  <ItemGroup>
-    <ClCompile Include="Src\ActionReplay.cpp" />
-    <ClCompile Include="Src\ARDecrypt.cpp" />
-    <ClCompile Include="Src\BootManager.cpp" />
-    <ClCompile Include="Src\Boot\Boot.cpp" />
-    <ClCompile Include="Src\Boot\Boot_BS2Emu.cpp" />
-    <ClCompile Include="Src\Boot\Boot_DOL.cpp" />
-    <ClCompile Include="Src\Boot\Boot_ELF.cpp" />
-    <ClCompile Include="Src\Boot\Boot_WiiWAD.cpp" />
-    <ClCompile Include="Src\Boot\ElfReader.cpp" />
-    <ClCompile Include="Src\ConfigManager.cpp" />
-    <ClCompile Include="Src\Console.cpp" />
-    <ClCompile Include="Src\Core.cpp" />
-    <ClCompile Include="Src\CoreParameter.cpp" />
-    <ClCompile Include="Src\CoreTiming.cpp" />
-    <ClCompile Include="Src\Debugger\Debugger_SymbolMap.cpp" />
-    <ClCompile Include="Src\Debugger\Dump.cpp" />
-    <ClCompile Include="Src\Debugger\PPCDebugInterface.cpp" />
-    <ClCompile Include="Src\DSP\assemble.cpp" />
-    <ClCompile Include="Src\DSP\disassemble.cpp" />
-    <ClCompile Include="Src\DSP\DSPAccelerator.cpp" />
-    <ClCompile Include="Src\DSP\DSPAnalyzer.cpp" />
-    <ClCompile Include="Src\DSP\DSPCodeUtil.cpp" />
-    <ClCompile Include="Src\DSP\DSPCore.cpp" />
-    <ClCompile Include="Src\DSP\DSPEmitter.cpp" />
-    <ClCompile Include="Src\DSP\DSPHWInterface.cpp" />
-    <ClCompile Include="Src\DSP\DspIntArithmetic.cpp" />
-    <ClCompile Include="Src\DSP\DspIntBranch.cpp" />
-    <ClCompile Include="Src\DSP\DSPIntCCUtil.cpp" />
-    <ClCompile Include="Src\DSP\DSPInterpreter.cpp" />
-    <ClCompile Include="Src\DSP\DSPIntExtOps.cpp" />
-    <ClCompile Include="Src\DSP\DspIntLoadStore.cpp" />
-    <ClCompile Include="Src\DSP\DspIntMisc.cpp" />
-    <ClCompile Include="Src\DSP\DspIntMultiplier.cpp" />
-    <ClCompile Include="Src\DSP\DSPMemoryMap.cpp" />
-    <ClCompile Include="Src\DSP\DSPStacks.cpp" />
-    <ClCompile Include="Src\DSP\DSPTables.cpp" />
-    <ClCompile Include="Src\DSP\Jit\DSPJitArithmetic.cpp" />
-    <ClCompile Include="Src\DSP\Jit\DSPJitBranch.cpp" />
-    <ClCompile Include="Src\DSP\Jit\DSPJitCCUtil.cpp" />
-    <ClCompile Include="Src\DSP\Jit\DSPJitExtOps.cpp" />
-    <ClCompile Include="Src\DSP\Jit\DSPJitLoadStore.cpp" />
-    <ClCompile Include="Src\DSP\Jit\DSPJitMisc.cpp" />
-    <ClCompile Include="Src\DSP\Jit\DSPJitMultiplier.cpp" />
-    <ClCompile Include="Src\DSP\Jit\DSPJitRegCache.cpp" />
-    <ClCompile Include="Src\DSP\Jit\DSPJitUtil.cpp" />
-    <ClCompile Include="Src\DSP\LabelMap.cpp" />
-    <ClCompile Include="Src\FifoPlayer\FifoAnalyzer.cpp" />
-    <ClCompile Include="Src\FifoPlayer\FifoPlaybackAnalyzer.cpp" />
-    <ClCompile Include="Src\FifoPlayer\FifoDataFile.cpp" />
-    <ClCompile Include="Src\FifoPlayer\FifoPlayer.cpp" />
-    <ClCompile Include="Src\FifoPlayer\FifoRecordAnalyzer.cpp" />
-    <ClCompile Include="Src\FifoPlayer\FifoRecorder.cpp" />
-    <ClCompile Include="Src\GeckoCode.cpp" />
-    <ClCompile Include="Src\GeckoCodeConfig.cpp" />
-    <ClCompile Include="Src\HLE\HLE.cpp" />
-    <ClCompile Include="Src\HLE\HLE_Misc.cpp" />
-    <ClCompile Include="Src\HLE\HLE_OS.cpp" />
-    <ClCompile Include="Src\HW\AudioInterface.cpp" />
-    <ClCompile Include="Src\HW\BBA-TAP\TAP_Win32.cpp" />
-    <ClCompile Include="Src\HW\CPU.cpp" />
-    <ClCompile Include="Src\HW\DSP.cpp" />
-    <ClCompile Include="Src\HW\DSPHLE\DSPHLE.cpp" />
-    <ClCompile Include="Src\HW\DSPHLE\HLEMixer.cpp" />
-    <ClCompile Include="Src\HW\DSPHLE\MailHandler.cpp" />
-    <ClCompile Include="Src\HW\DSPHLE\UCodes\UCodes.cpp" />
-    <ClCompile Include="Src\HW\DSPHLE\UCodes\UCode_AX.cpp" />
-    <ClCompile Include="Src\HW\DSPHLE\UCodes\UCode_AXWii.cpp" />
-    <ClCompile Include="Src\HW\DSPHLE\UCodes\UCode_CARD.cpp" />
-    <ClCompile Include="Src\HW\DSPHLE\UCodes\UCode_GBA.cpp" />
-    <ClCompile Include="Src\HW\DSPHLE\UCodes\UCode_InitAudioSystem.cpp" />
-    <ClCompile Include="Src\HW\DSPHLE\UCodes\UCode_ROM.cpp" />
-    <ClCompile Include="Src\HW\DSPHLE\UCodes\UCode_Zelda.cpp" />
-    <ClCompile Include="Src\HW\DSPHLE\UCodes\UCode_Zelda_ADPCM.cpp" />
-    <ClCompile Include="Src\HW\DSPHLE\UCodes\UCode_Zelda_Synth.cpp" />
-    <ClCompile Include="Src\HW\DSPHLE\UCodes\UCode_Zelda_Voice.cpp" />
-    <ClCompile Include="Src\HW\DSPLLE\DSPDebugInterface.cpp" />
-    <ClCompile Include="Src\HW\DSPLLE\DSPHost.cpp" />
-    <ClCompile Include="Src\HW\DSPLLE\DSPLLE.cpp" />
-    <ClCompile Include="Src\HW\DSPLLE\DSPLLEGlobals.cpp" />
-    <ClCompile Include="Src\HW\DSPLLE\DSPLLETools.cpp" />
-    <ClCompile Include="Src\HW\DSPLLE\DSPSymbols.cpp" />
-    <ClCompile Include="Src\HW\DVDInterface.cpp" />
-    <ClCompile Include="Src\HW\EXI.cpp" />
-    <ClCompile Include="Src\HW\EXI_Channel.cpp" />
-    <ClCompile Include="Src\HW\EXI_Device.cpp" />
-    <ClCompile Include="Src\HW\EXI_DeviceAD16.cpp" />
-    <ClCompile Include="Src\HW\EXI_DeviceAMBaseboard.cpp" />
-    <ClCompile Include="Src\HW\EXI_DeviceEthernet.cpp" />
-    <ClCompile Include="Src\HW\EXI_DeviceGecko.cpp" />
-    <ClCompile Include="Src\HW\EXI_DeviceIPL.cpp" />
-    <ClCompile Include="Src\HW\EXI_DeviceMemoryCard.cpp" />
-    <ClCompile Include="Src\HW\EXI_DeviceMic.cpp" />
-    <ClCompile Include="Src\HW\GCMemcard.cpp" />
-    <ClCompile Include="Src\HW\GCPad.cpp" />
-    <ClCompile Include="Src\HW\GCPadEmu.cpp" />
-    <ClCompile Include="Src\HW\GPFifo.cpp" />
-    <ClCompile Include="Src\HW\HW.cpp" />
-    <ClCompile Include="Src\HW\Memmap.cpp" />
-    <ClCompile Include="Src\HW\MemmapFunctions.cpp" />
-    <ClCompile Include="Src\HW\MemoryInterface.cpp" />
-    <ClCompile Include="Src\HW\ProcessorInterface.cpp" />
-    <ClCompile Include="Src\HW\SI.cpp" />
-    <ClCompile Include="Src\HW\SI_Device.cpp" />
-    <ClCompile Include="Src\HW\SI_DeviceAMBaseboard.cpp" />
-    <ClCompile Include="Src\HW\SI_DeviceDanceMat.cpp" />
-    <ClCompile Include="Src\HW\SI_DeviceGBA.cpp" />
-    <ClCompile Include="Src\HW\SI_DeviceGCController.cpp" />
-    <ClCompile Include="Src\HW\SI_DeviceGCSteeringWheel.cpp" />
-    <ClCompile Include="Src\HW\Sram.cpp" />
-    <ClCompile Include="Src\HW\StreamADPCM.cpp" />
-    <ClCompile Include="Src\HW\SystemTimers.cpp" />
-    <ClCompile Include="Src\HW\VideoInterface.cpp" />
-    <ClCompile Include="Src\HW\Wiimote.cpp" />
-    <ClCompile Include="Src\HW\WiimoteEmu\Attachment\Attachment.cpp" />
-    <ClCompile Include="Src\HW\WiimoteEmu\Attachment\Classic.cpp" />
-    <ClCompile Include="Src\HW\WiimoteEmu\Attachment\Drums.cpp" />
-    <ClCompile Include="Src\HW\WiimoteEmu\Attachment\Guitar.cpp" />
-    <ClCompile Include="Src\HW\WiimoteEmu\Attachment\Nunchuk.cpp" />
-    <ClCompile Include="Src\HW\WiimoteEmu\Attachment\Turntable.cpp" />
-    <ClCompile Include="Src\HW\WiimoteEmu\EmuSubroutines.cpp" />
-    <ClCompile Include="Src\HW\WiimoteEmu\Encryption.cpp" />
-    <ClCompile Include="Src\HW\WiimoteEmu\Speaker.cpp" />
-    <ClCompile Include="Src\HW\WiimoteEmu\WiimoteEmu.cpp" />
-    <ClCompile Include="Src\HW\WiimoteReal\IOWin.cpp" />
-    <ClCompile Include="Src\HW\WiimoteReal\WiimoteReal.cpp" />
-    <ClCompile Include="Src\HW\WII_IOB.cpp" />
-    <ClCompile Include="Src\HW\WII_IPC.cpp" />
-    <ClCompile Include="Src\IPC_HLE\WiiMote_HID_Attr.cpp" />
-    <ClCompile Include="Src\IPC_HLE\WII_IPC_HLE.cpp" />
-    <ClCompile Include="Src\IPC_HLE\WII_IPC_HLE_Device_DI.cpp" />
-    <ClCompile Include="Src\IPC_HLE\WII_IPC_HLE_Device_es.cpp" />
-    <ClCompile Include="Src\IPC_HLE\WII_IPC_HLE_Device_FileIO.cpp" />
-    <ClCompile Include="Src\IPC_HLE\WII_IPC_HLE_Device_fs.cpp" />
-    <ClCompile Include="Src\IPC_HLE\WII_IPC_HLE_Device_net.cpp" />
-    <ClCompile Include="Src\IPC_HLE\WII_IPC_HLE_Device_sdio_slot0.cpp" />
-    <ClCompile Include="Src\IPC_HLE\WII_IPC_HLE_Device_usb.cpp" />
-    <ClCompile Include="Src\IPC_HLE\WII_IPC_HLE_Device_usb_kbd.cpp" />
-    <ClCompile Include="Src\IPC_HLE\WII_IPC_HLE_WiiMote.cpp" />
-    <ClCompile Include="Src\x64MemTools.cpp" />
-    <ClCompile Include="Src\Movie.cpp" />
-    <ClCompile Include="Src\NetPlayClient.cpp" />
-    <ClCompile Include="Src\NetPlayServer.cpp" />
-    <ClCompile Include="Src\PatchEngine.cpp" />
-    <ClCompile Include="Src\DSPEmulator.cpp" />
-    <ClCompile Include="Src\PowerPC\Interpreter\Interpreter.cpp" />
-    <ClCompile Include="Src\PowerPC\Interpreter\Interpreter_Branch.cpp" />
-    <ClCompile Include="Src\PowerPC\Interpreter\Interpreter_FloatingPoint.cpp" />
-    <ClCompile Include="Src\PowerPC\Interpreter\Interpreter_Integer.cpp" />
-    <ClCompile Include="Src\PowerPC\Interpreter\Interpreter_LoadStore.cpp" />
-    <ClCompile Include="Src\PowerPC\Interpreter\Interpreter_LoadStorePaired.cpp" />
-    <ClCompile Include="Src\PowerPC\Interpreter\Interpreter_Paired.cpp" />
-    <ClCompile Include="Src\PowerPC\Interpreter\Interpreter_SystemRegisters.cpp" />
-    <ClCompile Include="Src\PowerPC\Interpreter\Interpreter_Tables.cpp" />
-    <ClCompile Include="Src\PowerPC\Jit64IL\IR.cpp" />
-    <ClCompile Include="Src\PowerPC\Jit64IL\IR_X86.cpp" />
-    <ClCompile Include="Src\PowerPC\Jit64IL\JitIL.cpp" />
-    <ClCompile Include="Src\PowerPC\Jit64IL\JitILAsm.cpp" />
-    <ClCompile Include="Src\PowerPC\Jit64IL\JitIL_Branch.cpp" />
-    <ClCompile Include="Src\PowerPC\Jit64IL\JitIL_FloatingPoint.cpp" />
-    <ClCompile Include="Src\PowerPC\Jit64IL\JitIL_Integer.cpp" />
-    <ClCompile Include="Src\PowerPC\Jit64IL\JitIL_LoadStore.cpp" />
-    <ClCompile Include="Src\PowerPC\Jit64IL\JitIL_LoadStoreFloating.cpp" />
-    <ClCompile Include="Src\PowerPC\Jit64IL\JitIL_LoadStorePaired.cpp" />
-    <ClCompile Include="Src\PowerPC\Jit64IL\JitIL_Paired.cpp" />
-    <ClCompile Include="Src\PowerPC\Jit64IL\JitIL_SystemRegisters.cpp" />
-    <ClCompile Include="Src\PowerPC\Jit64IL\JitIL_Tables.cpp" />
-    <ClCompile Include="Src\PowerPC\Jit64\Jit.cpp" />
-    <ClCompile Include="Src\PowerPC\Jit64\Jit64_Tables.cpp" />
-    <ClCompile Include="Src\PowerPC\Jit64\JitAsm.cpp" />
-    <ClCompile Include="Src\PowerPC\Jit64\JitRegCache.cpp" />
-    <ClCompile Include="Src\PowerPC\Jit64\Jit_Branch.cpp" />
-    <ClCompile Include="Src\PowerPC\Jit64\Jit_FloatingPoint.cpp" />
-    <ClCompile Include="Src\PowerPC\Jit64\Jit_Integer.cpp" />
-    <ClCompile Include="Src\PowerPC\Jit64\Jit_LoadStore.cpp" />
-    <ClCompile Include="Src\PowerPC\Jit64\Jit_LoadStoreFloating.cpp" />
-    <ClCompile Include="Src\PowerPC\Jit64\Jit_LoadStorePaired.cpp" />
-    <ClCompile Include="Src\PowerPC\Jit64\Jit_Paired.cpp" />
-    <ClCompile Include="Src\PowerPC\Jit64\Jit_SystemRegisters.cpp" />
-    <ClCompile Include="Src\PowerPC\JitCommon\JitAsmCommon.cpp" />
-    <ClCompile Include="Src\PowerPC\JitCommon\JitBackpatch.cpp" />
-    <ClCompile Include="Src\PowerPC\JitCommon\JitBase.cpp" />
-    <ClCompile Include="Src\PowerPC\JitCommon\JitCache.cpp" />
-    <ClCompile Include="Src\PowerPC\JitCommon\Jit_Util.cpp" />
-    <ClCompile Include="Src\PowerPC\JitInterface.cpp" />
-    <ClCompile Include="Src\PowerPC\LUT_frsqrtex.cpp" />
-    <ClCompile Include="Src\PowerPC\PowerPC.cpp" />
-    <ClCompile Include="Src\PowerPC\PPCAnalyst.cpp" />
-    <ClCompile Include="Src\PowerPC\PPCCache.cpp" />
-    <ClCompile Include="Src\PowerPC\PPCSymbolDB.cpp" />
-    <ClCompile Include="Src\PowerPC\PPCTables.cpp" />
-    <ClCompile Include="Src\PowerPC\Profiler.cpp" />
-    <ClCompile Include="Src\PowerPC\SignatureDB.cpp" />
-    <ClCompile Include="Src\State.cpp">
-      <OpenMPSupport Condition="'$(Configuration)|$(Platform)'=='DebugFast|Win32'">false</OpenMPSupport>
-      <OpenMPSupport Condition="'$(Configuration)|$(Platform)'=='Debug|Win32'">false</OpenMPSupport>
-      <OpenMPSupport Condition="'$(Configuration)|$(Platform)'=='Release|Win32'">false</OpenMPSupport>
-    </ClCompile>
-    <ClCompile Include="Src\stdafx.cpp">
-      <PrecompiledHeader Condition="'$(Configuration)|$(Platform)'=='Debug|Win32'">Create</PrecompiledHeader>
-      <PrecompiledHeader Condition="'$(Configuration)|$(Platform)'=='Debug|x64'">Create</PrecompiledHeader>
-      <PrecompiledHeader Condition="'$(Configuration)|$(Platform)'=='Release|Win32'">Create</PrecompiledHeader>
-      <PrecompiledHeader Condition="'$(Configuration)|$(Platform)'=='DebugFast|Win32'">Create</PrecompiledHeader>
-      <PrecompiledHeader Condition="'$(Configuration)|$(Platform)'=='Release|x64'">Create</PrecompiledHeader>
-      <PrecompiledHeader Condition="'$(Configuration)|$(Platform)'=='DebugFast|x64'">Create</PrecompiledHeader>
-    </ClCompile>
-    <ClCompile Include="Src\Tracer.cpp" />
-    <ClCompile Include="Src\VolumeHandler.cpp" />
-  </ItemGroup>
-  <ItemGroup>
-    <ClInclude Include="Src\ActionReplay.h" />
-    <ClInclude Include="Src\ARDecrypt.h" />
-    <ClInclude Include="Src\BootManager.h" />
-    <ClInclude Include="Src\Boot\Boot.h" />
-    <ClInclude Include="Src\Boot\Boot_DOL.h" />
-    <ClInclude Include="Src\Boot\Boot_ELF.h" />
-    <ClInclude Include="Src\Boot\ElfReader.h" />
-    <ClInclude Include="Src\Boot\ElfTypes.h" />
-    <ClInclude Include="Src\ConfigManager.h" />
-    <ClInclude Include="Src\Console.h" />
-    <ClInclude Include="Src\Core.h" />
-    <ClInclude Include="Src\CoreParameter.h" />
-    <ClInclude Include="Src\CoreTiming.h" />
-    <ClInclude Include="Src\Debugger\Debugger_SymbolMap.h" />
-    <ClInclude Include="Src\Debugger\Dump.h" />
-    <ClInclude Include="Src\Debugger\GCELF.h" />
-    <ClInclude Include="Src\Debugger\PPCDebugInterface.h" />
-    <ClInclude Include="Src\DSP\assemble.h" />
-    <ClInclude Include="Src\DSP\disassemble.h" />
-    <ClInclude Include="Src\DSP\DSPAccelerator.h" />
-    <ClInclude Include="Src\DSP\DSPAnalyzer.h" />
-    <ClInclude Include="Src\DSP\DSPBreakpoints.h" />
-    <ClInclude Include="Src\DSP\DSPCodeUtil.h" />
-    <ClInclude Include="Src\DSP\DSPCommon.h" />
-    <ClInclude Include="Src\DSP\DSPCore.h" />
-    <ClInclude Include="Src\DSP\DSPEmitter.h" />
-    <ClInclude Include="Src\DSP\DSPHost.h" />
-    <ClInclude Include="Src\DSP\DSPHWInterface.h" />
-    <ClInclude Include="Src\DSP\DSPIntCCUtil.h" />
-    <ClInclude Include="Src\DSP\DSPInterpreter.h" />
-    <ClInclude Include="Src\DSP\DSPIntExtOps.h" />
-    <ClInclude Include="Src\DSP\DSPIntUtil.h" />
-    <ClInclude Include="Src\DSP\DSPMemoryMap.h" />
-    <ClInclude Include="Src\DSP\DSPStacks.h" />
-    <ClInclude Include="Src\DSP\DSPTables.h" />
-    <ClInclude Include="Src\DSP\Jit\DSPJitRegCache.h" />
-    <ClInclude Include="Src\DSP\Jit\DSPJitUtil.h" />
-    <ClInclude Include="Src\DSP\LabelMap.h" />
-    <ClInclude Include="Src\FifoPlayer\FifoAnalyzer.h" />
-    <ClInclude Include="Src\FifoPlayer\FifoPlaybackAnalyzer.h" />
-    <ClInclude Include="Src\FifoPlayer\FifoDataFile.h" />
-    <ClInclude Include="Src\FifoPlayer\FifoFileStruct.h" />
-    <ClInclude Include="Src\FifoPlayer\FifoPlayer.h" />
-    <ClInclude Include="Src\FifoPlayer\FifoRecorder.h" />
-    <ClInclude Include="Src\FifoPlayer\FifoRecordAnalyzer.h" />
-    <ClInclude Include="Src\GeckoCode.h" />
-    <ClInclude Include="Src\GeckoCodeConfig.h" />
-    <ClInclude Include="Src\HLE\HLE.h" />
-    <ClInclude Include="Src\HLE\HLE_Misc.h" />
-    <ClInclude Include="Src\HLE\HLE_OS.h" />
-    <ClInclude Include="Src\Host.h" />
-    <ClInclude Include="Src\HW\AudioInterface.h" />
-    <ClInclude Include="Src\HW\BBA-TAP\TAP_Win32.h" />
-    <ClInclude Include="Src\HW\CPU.h" />
-    <ClInclude Include="Src\HW\DSP.h" />
-    <ClInclude Include="Src\HW\DSPHLE\DSPHLE.h" />
-    <ClInclude Include="Src\HW\DSPHLE\HLEMixer.h" />
-    <ClInclude Include="Src\HW\DSPHLE\MailHandler.h" />
-    <ClInclude Include="Src\HW\DSPHLE\UCodes\UCodes.h" />
-    <ClInclude Include="Src\HW\DSPHLE\UCodes\UCode_AX.h" />
-    <ClInclude Include="Src\HW\DSPHLE\UCodes\UCode_AXStructs.h" />
-    <ClInclude Include="Src\HW\DSPHLE\UCodes\UCode_AXWii.h" />
-    <ClInclude Include="Src\HW\DSPHLE\UCodes\UCode_AX_Voice.h" />
-    <ClInclude Include="Src\HW\DSPHLE\UCodes\UCode_CARD.h" />
-    <ClInclude Include="Src\HW\DSPHLE\UCodes\UCode_GBA.h" />
-    <ClInclude Include="Src\HW\DSPHLE\UCodes\UCode_InitAudioSystem.h" />
-    <ClInclude Include="Src\HW\DSPHLE\UCodes\UCode_ROM.h" />
-    <ClInclude Include="Src\HW\DSPHLE\UCodes\UCode_Zelda.h" />
-    <ClInclude Include="Src\HW\DSPLLE\DSPDebugInterface.h" />
-    <ClInclude Include="Src\HW\DSPLLE\DSPLLE.h" />
-    <ClInclude Include="Src\HW\DSPLLE\DSPLLEGlobals.h" />
-    <ClInclude Include="Src\HW\DSPLLE\DSPLLETools.h" />
-    <ClInclude Include="Src\HW\DSPLLE\DSPSymbols.h" />
-    <ClInclude Include="Src\HW\DVDInterface.h" />
-    <ClInclude Include="Src\HW\EXI.h" />
-    <ClInclude Include="Src\HW\EXI_Channel.h" />
-    <ClInclude Include="Src\HW\EXI_Device.h" />
-    <ClInclude Include="Src\HW\EXI_DeviceAD16.h" />
-    <ClInclude Include="Src\HW\EXI_DeviceAMBaseboard.h" />
-    <ClInclude Include="Src\HW\EXI_DeviceEthernet.h" />
-    <ClInclude Include="Src\HW\EXI_DeviceGecko.h" />
-    <ClInclude Include="Src\HW\EXI_DeviceIPL.h" />
-    <ClInclude Include="Src\HW\EXI_DeviceMemoryCard.h" />
-    <ClInclude Include="Src\HW\EXI_DeviceMic.h" />
-    <ClInclude Include="Src\HW\GCMemcard.h" />
-    <ClInclude Include="Src\HW\GCPad.h" />
-    <ClInclude Include="Src\HW\GCPadEmu.h" />
-    <ClInclude Include="Src\HW\GPFifo.h" />
-    <ClInclude Include="Src\HW\HW.h" />
-    <ClInclude Include="Src\HW\Memmap.h" />
-    <ClInclude Include="Src\HW\MemoryInterface.h" />
-    <ClInclude Include="Src\HW\ProcessorInterface.h" />
-    <ClInclude Include="Src\HW\SI.h" />
-    <ClInclude Include="Src\HW\SI_Device.h" />
-    <ClInclude Include="Src\HW\SI_DeviceAMBaseboard.h" />
-    <ClInclude Include="Src\HW\SI_DeviceDanceMat.h" />
-    <ClInclude Include="Src\HW\SI_DeviceGBA.h" />
-    <ClInclude Include="Src\HW\SI_DeviceGCController.h" />
-    <ClInclude Include="Src\HW\SI_DeviceGCSteeringWheel.h" />
-    <ClInclude Include="Src\HW\Sram.h" />
-    <ClInclude Include="Src\HW\StreamADPCM.h" />
-    <ClInclude Include="Src\HW\SystemTimers.h" />
-    <ClInclude Include="Src\HW\VideoInterface.h" />
-    <ClInclude Include="Src\HW\Wiimote.h" />
-    <ClInclude Include="Src\HW\WiimoteEmu\Attachment\Attachment.h" />
-    <ClInclude Include="Src\HW\WiimoteEmu\Attachment\Classic.h" />
-    <ClInclude Include="Src\HW\WiimoteEmu\Attachment\Drums.h" />
-    <ClInclude Include="Src\HW\WiimoteEmu\Attachment\Guitar.h" />
-    <ClInclude Include="Src\HW\WiimoteEmu\Attachment\Nunchuk.h" />
-    <ClInclude Include="Src\HW\WiimoteEmu\Attachment\Turntable.h" />
-    <ClInclude Include="Src\HW\WiimoteEmu\Encryption.h" />
-    <ClInclude Include="Src\HW\WiimoteEmu\MatrixMath.h" />
-    <ClInclude Include="Src\HW\WiimoteEmu\UDPTLayer.h" />
-    <ClInclude Include="Src\HW\WiimoteEmu\WiimoteEmu.h" />
-    <ClInclude Include="Src\HW\WiimoteEmu\WiimoteHid.h" />
-    <ClInclude Include="Src\HW\WiimoteReal\WiimoteReal.h" />
-    <ClInclude Include="Src\HW\WiimoteReal\WiimoteRealBase.h" />
-    <ClInclude Include="Src\HW\WII_IOB.h" />
-    <ClInclude Include="Src\HW\WII_IPC.h" />
-    <ClInclude Include="Src\IPC_HLE\hci.h" />
-    <ClInclude Include="Src\IPC_HLE\l2cap.h" />
-    <ClInclude Include="Src\IPC_HLE\WiiMote_HID_Attr.h" />
-    <ClInclude Include="Src\IPC_HLE\WII_IPC_HLE.h" />
-    <ClInclude Include="Src\IPC_HLE\WII_IPC_HLE_Device.h" />
-    <ClInclude Include="Src\IPC_HLE\WII_IPC_HLE_Device_DI.h" />
-    <ClInclude Include="Src\IPC_HLE\WII_IPC_HLE_Device_es.h" />
-    <ClInclude Include="Src\IPC_HLE\WII_IPC_HLE_Device_FileIO.h" />
-    <ClInclude Include="Src\IPC_HLE\WII_IPC_HLE_Device_fs.h" />
-    <ClInclude Include="Src\IPC_HLE\WII_IPC_HLE_Device_net.h" />
-    <ClInclude Include="Src\IPC_HLE\WII_IPC_HLE_Device_sdio_slot0.h" />
-    <ClInclude Include="Src\IPC_HLE\WII_IPC_HLE_Device_stm.h" />
-    <ClInclude Include="Src\IPC_HLE\WII_IPC_HLE_Device_usb.h" />
-    <ClInclude Include="Src\IPC_HLE\WII_IPC_HLE_Device_usb_kbd.h" />
-    <ClInclude Include="Src\IPC_HLE\WII_IPC_HLE_WiiMote.h" />
-    <ClInclude Include="Src\MemTools.h" />
-    <ClInclude Include="Src\Movie.h" />
-    <ClInclude Include="Src\NetPlayClient.h" />
-    <ClInclude Include="Src\NetPlayProto.h" />
-    <ClInclude Include="Src\NetPlayServer.h" />
-    <ClInclude Include="Src\PatchEngine.h" />
-    <ClInclude Include="Src\DSPEmulator.h" />
-    <ClInclude Include="Src\PowerPC\CPUCoreBase.h" />
-    <ClInclude Include="Src\PowerPC\Gekko.h" />
-    <ClInclude Include="Src\PowerPC\Interpreter\Interpreter.h" />
-    <ClInclude Include="Src\PowerPC\Interpreter\Interpreter_FPUtils.h" />
-    <ClInclude Include="Src\PowerPC\Interpreter\Interpreter_Tables.h" />
-    <ClInclude Include="Src\PowerPC\Jit64IL\IR.h" />
-    <ClInclude Include="Src\PowerPC\Jit64IL\JitIL.h" />
-    <ClInclude Include="Src\PowerPC\Jit64IL\JitILAsm.h" />
-    <ClInclude Include="Src\PowerPC\Jit64IL\JitIL_Tables.h" />
-    <ClInclude Include="Src\PowerPC\Jit64\Jit.h" />
-    <ClInclude Include="Src\PowerPC\Jit64\Jit64_Tables.h" />
-    <ClInclude Include="Src\PowerPC\Jit64\JitAsm.h" />
-    <ClInclude Include="Src\PowerPC\Jit64\JitRegCache.h" />
-    <ClInclude Include="Src\PowerPC\JitCommon\JitAsmCommon.h" />
-    <ClInclude Include="Src\PowerPC\JitCommon\JitBackpatch.h" />
-    <ClInclude Include="Src\PowerPC\JitCommon\JitBase.h" />
-    <ClInclude Include="Src\PowerPC\JitCommon\JitCache.h" />
-    <ClInclude Include="Src\PowerPC\JitCommon\Jit_Util.h" />
-    <ClInclude Include="Src\PowerPC\JitInterface.h" />
-    <ClInclude Include="Src\PowerPC\LUT_frsqrtex.h" />
-    <ClInclude Include="Src\PowerPC\PowerPC.h" />
-    <ClInclude Include="Src\PowerPC\PPCAnalyst.h" />
-    <ClInclude Include="Src\PowerPC\PPCCache.h" />
-    <ClInclude Include="Src\PowerPC\PPCSymbolDB.h" />
-    <ClInclude Include="Src\PowerPC\PPCTables.h" />
-    <ClInclude Include="Src\PowerPC\Profiler.h" />
-    <ClInclude Include="Src\PowerPC\SignatureDB.h" />
-    <ClInclude Include="Src\State.h" />
-    <ClInclude Include="Src\stdafx.h" />
-    <ClInclude Include="Src\Tracer.h" />
-    <ClInclude Include="Src\VolumeHandler.h" />
-  </ItemGroup>
-  <ItemGroup>
-    <None Include="CMakeLists.txt" />
-    <None Include="Src\HW\DSPHLE\UCodes\UCode_Zelda_Obsolete.txt" />
-  </ItemGroup>
-  <ItemGroup>
-    <ProjectReference Include="..\..\..\Externals\Bochs_disasm\Bochs_disasm.vcxproj">
-      <Project>{cd3d4c3c-1027-4d33-b047-aec7b56d0bf6}</Project>
-    </ProjectReference>
-    <ProjectReference Include="..\AudioCommon\AudioCommon.vcxproj">
-      <Project>{37d007bd-d66c-4eaf-b56c-bd1aac340a05}</Project>
-    </ProjectReference>
-    <ProjectReference Include="..\Common\Common.vcxproj">
-      <Project>{c87a4178-44f6-49b2-b7aa-c79af1b8c534}</Project>
-    </ProjectReference>
-    <ProjectReference Include="..\DiscIO\DiscIO.vcxproj">
-      <Project>{b6398059-ebb6-4c34-b547-95f365b71ff4}</Project>
-    </ProjectReference>
-    <ProjectReference Include="..\VideoCommon\VideoCommon.vcxproj">
-      <Project>{3e5c4e02-1ba9-4776-bdbe-e3f91ffa34cf}</Project>
-    </ProjectReference>
-  </ItemGroup>
-  <Import Project="$(VCTargetsPath)\Microsoft.Cpp.targets" />
-  <ImportGroup Label="ExtensionTargets">
-  </ImportGroup>
->>>>>>> 41c25d0c
 </Project>